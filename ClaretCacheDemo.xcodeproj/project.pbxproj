// !$*UTF8*$!
{
	archiveVersion = 1;
	classes = {
	};
	objectVersion = 50;
	objects = {

/* Begin PBXBuildFile section */
		01C75DEC22E0723E00C7D03F /* AppDelegate.swift in Sources */ = {isa = PBXBuildFile; fileRef = 01C75DEB22E0723E00C7D03F /* AppDelegate.swift */; };
		01C75DEE22E0723E00C7D03F /* ViewController.swift in Sources */ = {isa = PBXBuildFile; fileRef = 01C75DED22E0723E00C7D03F /* ViewController.swift */; };
		01C75DF122E0723E00C7D03F /* Main.storyboard in Resources */ = {isa = PBXBuildFile; fileRef = 01C75DEF22E0723E00C7D03F /* Main.storyboard */; };
		01C75DF322E0724000C7D03F /* Assets.xcassets in Resources */ = {isa = PBXBuildFile; fileRef = 01C75DF222E0724000C7D03F /* Assets.xcassets */; };
		01C75DF622E0724000C7D03F /* LaunchScreen.storyboard in Resources */ = {isa = PBXBuildFile; fileRef = 01C75DF422E0724000C7D03F /* LaunchScreen.storyboard */; };
		01FA686D22E719DB008E24FC /* MemoryCache.swift in Sources */ = {isa = PBXBuildFile; fileRef = 01FA686B22E719DB008E24FC /* MemoryCache.swift */; };
		01FA686E22E719DB008E24FC /* ClaretCache.swift in Sources */ = {isa = PBXBuildFile; fileRef = 01FA686C22E719DB008E24FC /* ClaretCache.swift */; };
		8E077CCCBC628B6EF406E97A /* Pods_ClaretCacheDemo.framework in Frameworks */ = {isa = PBXBuildFile; fileRef = 1BF5D3C4BBDD1FACD276DAA1 /* Pods_ClaretCacheDemo.framework */; };
/* End PBXBuildFile section */

/* Begin PBXFileReference section */
		01C75DE822E0723E00C7D03F /* ClaretCacheDemo.app */ = {isa = PBXFileReference; explicitFileType = wrapper.application; includeInIndex = 0; path = ClaretCacheDemo.app; sourceTree = BUILT_PRODUCTS_DIR; };
		01C75DEB22E0723E00C7D03F /* AppDelegate.swift */ = {isa = PBXFileReference; lastKnownFileType = sourcecode.swift; path = AppDelegate.swift; sourceTree = "<group>"; };
		01C75DED22E0723E00C7D03F /* ViewController.swift */ = {isa = PBXFileReference; lastKnownFileType = sourcecode.swift; path = ViewController.swift; sourceTree = "<group>"; };
		01C75DF022E0723E00C7D03F /* Base */ = {isa = PBXFileReference; lastKnownFileType = file.storyboard; name = Base; path = Base.lproj/Main.storyboard; sourceTree = "<group>"; };
		01C75DF222E0724000C7D03F /* Assets.xcassets */ = {isa = PBXFileReference; lastKnownFileType = folder.assetcatalog; path = Assets.xcassets; sourceTree = "<group>"; };
		01C75DF522E0724000C7D03F /* Base */ = {isa = PBXFileReference; lastKnownFileType = file.storyboard; name = Base; path = Base.lproj/LaunchScreen.storyboard; sourceTree = "<group>"; };
		01C75DF722E0724000C7D03F /* Info.plist */ = {isa = PBXFileReference; lastKnownFileType = text.plist.xml; path = Info.plist; sourceTree = "<group>"; };
		01FA686B22E719DB008E24FC /* MemoryCache.swift */ = {isa = PBXFileReference; fileEncoding = 4; lastKnownFileType = sourcecode.swift; path = MemoryCache.swift; sourceTree = "<group>"; };
		01FA686C22E719DB008E24FC /* ClaretCache.swift */ = {isa = PBXFileReference; fileEncoding = 4; lastKnownFileType = sourcecode.swift; path = ClaretCache.swift; sourceTree = "<group>"; };
		1BF5D3C4BBDD1FACD276DAA1 /* Pods_ClaretCacheDemo.framework */ = {isa = PBXFileReference; explicitFileType = wrapper.framework; includeInIndex = 0; path = Pods_ClaretCacheDemo.framework; sourceTree = BUILT_PRODUCTS_DIR; };
		71DE9F8F64DFC38FD8ABCF96 /* Pods-ClaretCacheDemo.release.xcconfig */ = {isa = PBXFileReference; includeInIndex = 1; lastKnownFileType = text.xcconfig; name = "Pods-ClaretCacheDemo.release.xcconfig"; path = "Target Support Files/Pods-ClaretCacheDemo/Pods-ClaretCacheDemo.release.xcconfig"; sourceTree = "<group>"; };
		96892E93F01C8D0A4FEC2EC1 /* Pods-ClaretCacheDemo.debug.xcconfig */ = {isa = PBXFileReference; includeInIndex = 1; lastKnownFileType = text.xcconfig; name = "Pods-ClaretCacheDemo.debug.xcconfig"; path = "Target Support Files/Pods-ClaretCacheDemo/Pods-ClaretCacheDemo.debug.xcconfig"; sourceTree = "<group>"; };
/* End PBXFileReference section */

/* Begin PBXFrameworksBuildPhase section */
		01C75DE522E0723E00C7D03F /* Frameworks */ = {
			isa = PBXFrameworksBuildPhase;
			buildActionMask = 2147483647;
			files = (
<<<<<<< HEAD
				01ADE0E622E08661005DC3D4 /* ClaretCache in Frameworks */,
				8E077CCCBC628B6EF406E97A /* Pods_ClaretCacheDemo.framework in Frameworks */,
=======
>>>>>>> 3216a52e
			);
			runOnlyForDeploymentPostprocessing = 0;
		};
/* End PBXFrameworksBuildPhase section */

/* Begin PBXGroup section */
		01C75DDF22E0723E00C7D03F = {
			isa = PBXGroup;
			children = (
				01C75DEA22E0723E00C7D03F /* ClaretCacheDemo */,
				01C75DE922E0723E00C7D03F /* Products */,
				79D8C1A4BEAF0AE66614A083 /* Pods */,
				53C8A8FFD2D1D8A4F837C496 /* Frameworks */,
			);
			sourceTree = "<group>";
		};
		01C75DE922E0723E00C7D03F /* Products */ = {
			isa = PBXGroup;
			children = (
				01C75DE822E0723E00C7D03F /* ClaretCacheDemo.app */,
			);
			name = Products;
			sourceTree = "<group>";
		};
		01C75DEA22E0723E00C7D03F /* ClaretCacheDemo */ = {
			isa = PBXGroup;
			children = (
				01C75DEB22E0723E00C7D03F /* AppDelegate.swift */,
				01C75DED22E0723E00C7D03F /* ViewController.swift */,
				01C75DEF22E0723E00C7D03F /* Main.storyboard */,
				01FA686922E719DB008E24FC /* Sources */,
				01C75DF222E0724000C7D03F /* Assets.xcassets */,
				01C75DF422E0724000C7D03F /* LaunchScreen.storyboard */,
				01C75DF722E0724000C7D03F /* Info.plist */,
			);
			path = ClaretCacheDemo;
			sourceTree = "<group>";
		};
		01FA686922E719DB008E24FC /* Sources */ = {
			isa = PBXGroup;
			children = (
				01FA686A22E719DB008E24FC /* ClaretCache */,
			);
			path = Sources;
			sourceTree = SOURCE_ROOT;
		};
		01FA686A22E719DB008E24FC /* ClaretCache */ = {
			isa = PBXGroup;
			children = (
				01FA686B22E719DB008E24FC /* MemoryCache.swift */,
				01FA686C22E719DB008E24FC /* ClaretCache.swift */,
			);
			path = ClaretCache;
			sourceTree = "<group>";
		};
		53C8A8FFD2D1D8A4F837C496 /* Frameworks */ = {
			isa = PBXGroup;
			children = (
				1BF5D3C4BBDD1FACD276DAA1 /* Pods_ClaretCacheDemo.framework */,
			);
			name = Frameworks;
			sourceTree = "<group>";
		};
		79D8C1A4BEAF0AE66614A083 /* Pods */ = {
			isa = PBXGroup;
			children = (
				96892E93F01C8D0A4FEC2EC1 /* Pods-ClaretCacheDemo.debug.xcconfig */,
				71DE9F8F64DFC38FD8ABCF96 /* Pods-ClaretCacheDemo.release.xcconfig */,
			);
			path = Pods;
			sourceTree = "<group>";
		};
/* End PBXGroup section */

/* Begin PBXNativeTarget section */
		01C75DE722E0723E00C7D03F /* ClaretCacheDemo */ = {
			isa = PBXNativeTarget;
			buildConfigurationList = 01C75DFA22E0724000C7D03F /* Build configuration list for PBXNativeTarget "ClaretCacheDemo" */;
			buildPhases = (
				F3E5A49D06B895518A09FF37 /* [CP] Check Pods Manifest.lock */,
				01C75DE422E0723E00C7D03F /* Sources */,
				01C75DE522E0723E00C7D03F /* Frameworks */,
				01C75DE622E0723E00C7D03F /* Resources */,
				01FA686F22E719F3008E24FC /* Lint Script */,
			);
			buildRules = (
			);
			dependencies = (
			);
			name = ClaretCacheDemo;
			packageProductDependencies = (
			);
			productName = ClaretCacheDemo;
			productReference = 01C75DE822E0723E00C7D03F /* ClaretCacheDemo.app */;
			productType = "com.apple.product-type.application";
		};
/* End PBXNativeTarget section */

/* Begin PBXProject section */
		01C75DE022E0723E00C7D03F /* Project object */ = {
			isa = PBXProject;
			attributes = {
				LastSwiftUpdateCheck = 1020;
				LastUpgradeCheck = 1020;
				ORGANIZATIONNAME = com.ClaretCache;
				TargetAttributes = {
					01C75DE722E0723E00C7D03F = {
						CreatedOnToolsVersion = 10.2.1;
					};
				};
			};
			buildConfigurationList = 01C75DE322E0723E00C7D03F /* Build configuration list for PBXProject "ClaretCacheDemo" */;
			compatibilityVersion = "Xcode 9.3";
			developmentRegion = en;
			hasScannedForEncodings = 0;
			knownRegions = (
				en,
				Base,
			);
			mainGroup = 01C75DDF22E0723E00C7D03F;
			packageReferences = (
			);
			productRefGroup = 01C75DE922E0723E00C7D03F /* Products */;
			projectDirPath = "";
			projectRoot = "";
			targets = (
				01C75DE722E0723E00C7D03F /* ClaretCacheDemo */,
			);
		};
/* End PBXProject section */

/* Begin PBXResourcesBuildPhase section */
		01C75DE622E0723E00C7D03F /* Resources */ = {
			isa = PBXResourcesBuildPhase;
			buildActionMask = 2147483647;
			files = (
				01C75DF622E0724000C7D03F /* LaunchScreen.storyboard in Resources */,
				01C75DF322E0724000C7D03F /* Assets.xcassets in Resources */,
				01C75DF122E0723E00C7D03F /* Main.storyboard in Resources */,
			);
			runOnlyForDeploymentPostprocessing = 0;
		};
/* End PBXResourcesBuildPhase section */

/* Begin PBXShellScriptBuildPhase section */
		01FA686F22E719F3008E24FC /* Lint Script */ = {
			isa = PBXShellScriptBuildPhase;
			buildActionMask = 12;
			files = (
			);
			inputFileListPaths = (
			);
			inputPaths = (
			);
			name = "Lint Script";
			outputFileListPaths = (
			);
			outputPaths = (
			);
			runOnlyForDeploymentPostprocessing = 0;
			shellPath = /bin/sh;
			shellScript = "\"${SRCROOT}/BuildScripts/lint.swift\" \"${SRCROOT}\"\n";
		};
		F3E5A49D06B895518A09FF37 /* [CP] Check Pods Manifest.lock */ = {
			isa = PBXShellScriptBuildPhase;
			buildActionMask = 2147483647;
			files = (
			);
			inputFileListPaths = (
			);
			inputPaths = (
				"${PODS_PODFILE_DIR_PATH}/Podfile.lock",
				"${PODS_ROOT}/Manifest.lock",
			);
			name = "[CP] Check Pods Manifest.lock";
			outputFileListPaths = (
			);
			outputPaths = (
				"$(DERIVED_FILE_DIR)/Pods-ClaretCacheDemo-checkManifestLockResult.txt",
			);
			runOnlyForDeploymentPostprocessing = 0;
			shellPath = /bin/sh;
			shellScript = "diff \"${PODS_PODFILE_DIR_PATH}/Podfile.lock\" \"${PODS_ROOT}/Manifest.lock\" > /dev/null\nif [ $? != 0 ] ; then\n    # print error to STDERR\n    echo \"error: The sandbox is not in sync with the Podfile.lock. Run 'pod install' or update your CocoaPods installation.\" >&2\n    exit 1\nfi\n# This output is used by Xcode 'outputs' to avoid re-running this script phase.\necho \"SUCCESS\" > \"${SCRIPT_OUTPUT_FILE_0}\"\n";
			showEnvVarsInLog = 0;
		};
/* End PBXShellScriptBuildPhase section */

/* Begin PBXSourcesBuildPhase section */
		01C75DE422E0723E00C7D03F /* Sources */ = {
			isa = PBXSourcesBuildPhase;
			buildActionMask = 2147483647;
			files = (
				01FA686D22E719DB008E24FC /* MemoryCache.swift in Sources */,
				01C75DEE22E0723E00C7D03F /* ViewController.swift in Sources */,
				01C75DEC22E0723E00C7D03F /* AppDelegate.swift in Sources */,
				01FA686E22E719DB008E24FC /* ClaretCache.swift in Sources */,
			);
			runOnlyForDeploymentPostprocessing = 0;
		};
/* End PBXSourcesBuildPhase section */

/* Begin PBXVariantGroup section */
		01C75DEF22E0723E00C7D03F /* Main.storyboard */ = {
			isa = PBXVariantGroup;
			children = (
				01C75DF022E0723E00C7D03F /* Base */,
			);
			name = Main.storyboard;
			sourceTree = "<group>";
		};
		01C75DF422E0724000C7D03F /* LaunchScreen.storyboard */ = {
			isa = PBXVariantGroup;
			children = (
				01C75DF522E0724000C7D03F /* Base */,
			);
			name = LaunchScreen.storyboard;
			sourceTree = "<group>";
		};
/* End PBXVariantGroup section */

/* Begin XCBuildConfiguration section */
		01C75DF822E0724000C7D03F /* Debug */ = {
			isa = XCBuildConfiguration;
			buildSettings = {
				ALWAYS_SEARCH_USER_PATHS = NO;
				CLANG_ANALYZER_NONNULL = YES;
				CLANG_ANALYZER_NUMBER_OBJECT_CONVERSION = YES_AGGRESSIVE;
				CLANG_CXX_LANGUAGE_STANDARD = "gnu++14";
				CLANG_CXX_LIBRARY = "libc++";
				CLANG_ENABLE_MODULES = YES;
				CLANG_ENABLE_OBJC_ARC = YES;
				CLANG_ENABLE_OBJC_WEAK = YES;
				CLANG_WARN_BLOCK_CAPTURE_AUTORELEASING = YES;
				CLANG_WARN_BOOL_CONVERSION = YES;
				CLANG_WARN_COMMA = YES;
				CLANG_WARN_CONSTANT_CONVERSION = YES;
				CLANG_WARN_DEPRECATED_OBJC_IMPLEMENTATIONS = YES;
				CLANG_WARN_DIRECT_OBJC_ISA_USAGE = YES_ERROR;
				CLANG_WARN_DOCUMENTATION_COMMENTS = YES;
				CLANG_WARN_EMPTY_BODY = YES;
				CLANG_WARN_ENUM_CONVERSION = YES;
				CLANG_WARN_INFINITE_RECURSION = YES;
				CLANG_WARN_INT_CONVERSION = YES;
				CLANG_WARN_NON_LITERAL_NULL_CONVERSION = YES;
				CLANG_WARN_OBJC_IMPLICIT_RETAIN_SELF = YES;
				CLANG_WARN_OBJC_LITERAL_CONVERSION = YES;
				CLANG_WARN_OBJC_ROOT_CLASS = YES_ERROR;
				CLANG_WARN_RANGE_LOOP_ANALYSIS = YES;
				CLANG_WARN_STRICT_PROTOTYPES = YES;
				CLANG_WARN_SUSPICIOUS_MOVE = YES;
				CLANG_WARN_UNGUARDED_AVAILABILITY = YES_AGGRESSIVE;
				CLANG_WARN_UNREACHABLE_CODE = YES;
				CLANG_WARN__DUPLICATE_METHOD_MATCH = YES;
				CODE_SIGN_IDENTITY = "iPhone Developer";
				COPY_PHASE_STRIP = NO;
				DEBUG_INFORMATION_FORMAT = dwarf;
				ENABLE_STRICT_OBJC_MSGSEND = YES;
				ENABLE_TESTABILITY = YES;
				GCC_C_LANGUAGE_STANDARD = gnu11;
				GCC_DYNAMIC_NO_PIC = NO;
				GCC_NO_COMMON_BLOCKS = YES;
				GCC_OPTIMIZATION_LEVEL = 0;
				GCC_PREPROCESSOR_DEFINITIONS = (
					"DEBUG=1",
					"$(inherited)",
				);
				GCC_WARN_64_TO_32_BIT_CONVERSION = YES;
				GCC_WARN_ABOUT_RETURN_TYPE = YES_ERROR;
				GCC_WARN_UNDECLARED_SELECTOR = YES;
				GCC_WARN_UNINITIALIZED_AUTOS = YES_AGGRESSIVE;
				GCC_WARN_UNUSED_FUNCTION = YES;
				GCC_WARN_UNUSED_VARIABLE = YES;
				IPHONEOS_DEPLOYMENT_TARGET = 10.0;
				MTL_ENABLE_DEBUG_INFO = INCLUDE_SOURCE;
				MTL_FAST_MATH = YES;
				ONLY_ACTIVE_ARCH = YES;
				SDKROOT = iphoneos;
				SWIFT_ACTIVE_COMPILATION_CONDITIONS = DEBUG;
				SWIFT_OPTIMIZATION_LEVEL = "-Onone";
			};
			name = Debug;
		};
		01C75DF922E0724000C7D03F /* Release */ = {
			isa = XCBuildConfiguration;
			buildSettings = {
				ALWAYS_SEARCH_USER_PATHS = NO;
				CLANG_ANALYZER_NONNULL = YES;
				CLANG_ANALYZER_NUMBER_OBJECT_CONVERSION = YES_AGGRESSIVE;
				CLANG_CXX_LANGUAGE_STANDARD = "gnu++14";
				CLANG_CXX_LIBRARY = "libc++";
				CLANG_ENABLE_MODULES = YES;
				CLANG_ENABLE_OBJC_ARC = YES;
				CLANG_ENABLE_OBJC_WEAK = YES;
				CLANG_WARN_BLOCK_CAPTURE_AUTORELEASING = YES;
				CLANG_WARN_BOOL_CONVERSION = YES;
				CLANG_WARN_COMMA = YES;
				CLANG_WARN_CONSTANT_CONVERSION = YES;
				CLANG_WARN_DEPRECATED_OBJC_IMPLEMENTATIONS = YES;
				CLANG_WARN_DIRECT_OBJC_ISA_USAGE = YES_ERROR;
				CLANG_WARN_DOCUMENTATION_COMMENTS = YES;
				CLANG_WARN_EMPTY_BODY = YES;
				CLANG_WARN_ENUM_CONVERSION = YES;
				CLANG_WARN_INFINITE_RECURSION = YES;
				CLANG_WARN_INT_CONVERSION = YES;
				CLANG_WARN_NON_LITERAL_NULL_CONVERSION = YES;
				CLANG_WARN_OBJC_IMPLICIT_RETAIN_SELF = YES;
				CLANG_WARN_OBJC_LITERAL_CONVERSION = YES;
				CLANG_WARN_OBJC_ROOT_CLASS = YES_ERROR;
				CLANG_WARN_RANGE_LOOP_ANALYSIS = YES;
				CLANG_WARN_STRICT_PROTOTYPES = YES;
				CLANG_WARN_SUSPICIOUS_MOVE = YES;
				CLANG_WARN_UNGUARDED_AVAILABILITY = YES_AGGRESSIVE;
				CLANG_WARN_UNREACHABLE_CODE = YES;
				CLANG_WARN__DUPLICATE_METHOD_MATCH = YES;
				CODE_SIGN_IDENTITY = "iPhone Developer";
				COPY_PHASE_STRIP = NO;
				DEBUG_INFORMATION_FORMAT = "dwarf-with-dsym";
				ENABLE_NS_ASSERTIONS = NO;
				ENABLE_STRICT_OBJC_MSGSEND = YES;
				GCC_C_LANGUAGE_STANDARD = gnu11;
				GCC_NO_COMMON_BLOCKS = YES;
				GCC_WARN_64_TO_32_BIT_CONVERSION = YES;
				GCC_WARN_ABOUT_RETURN_TYPE = YES_ERROR;
				GCC_WARN_UNDECLARED_SELECTOR = YES;
				GCC_WARN_UNINITIALIZED_AUTOS = YES_AGGRESSIVE;
				GCC_WARN_UNUSED_FUNCTION = YES;
				GCC_WARN_UNUSED_VARIABLE = YES;
				IPHONEOS_DEPLOYMENT_TARGET = 10.0;
				MTL_ENABLE_DEBUG_INFO = NO;
				MTL_FAST_MATH = YES;
				SDKROOT = iphoneos;
				SWIFT_COMPILATION_MODE = wholemodule;
				SWIFT_OPTIMIZATION_LEVEL = "-O";
				VALIDATE_PRODUCT = YES;
			};
			name = Release;
		};
		01C75DFB22E0724000C7D03F /* Debug */ = {
			isa = XCBuildConfiguration;
			baseConfigurationReference = 96892E93F01C8D0A4FEC2EC1 /* Pods-ClaretCacheDemo.debug.xcconfig */;
			buildSettings = {
				ASSETCATALOG_COMPILER_APPICON_NAME = AppIcon;
				CODE_SIGN_STYLE = Automatic;
				DEVELOPMENT_TEAM = 7GZF8W7RUY;
				INFOPLIST_FILE = ClaretCacheDemo/Info.plist;
				IPHONEOS_DEPLOYMENT_TARGET = 10.0;
				LD_RUNPATH_SEARCH_PATHS = (
					"$(inherited)",
					"@executable_path/Frameworks",
				);
				PRODUCT_BUNDLE_IDENTIFIER = com.ClaretCache.ClaretCacheDemo;
				PRODUCT_NAME = "$(TARGET_NAME)";
				SWIFT_VERSION = 5.0;
				TARGETED_DEVICE_FAMILY = "1,2";
			};
			name = Debug;
		};
		01C75DFC22E0724000C7D03F /* Release */ = {
			isa = XCBuildConfiguration;
			baseConfigurationReference = 71DE9F8F64DFC38FD8ABCF96 /* Pods-ClaretCacheDemo.release.xcconfig */;
			buildSettings = {
				ASSETCATALOG_COMPILER_APPICON_NAME = AppIcon;
				CODE_SIGN_STYLE = Automatic;
				DEVELOPMENT_TEAM = 7GZF8W7RUY;
				INFOPLIST_FILE = ClaretCacheDemo/Info.plist;
				IPHONEOS_DEPLOYMENT_TARGET = 10.0;
				LD_RUNPATH_SEARCH_PATHS = (
					"$(inherited)",
					"@executable_path/Frameworks",
				);
				PRODUCT_BUNDLE_IDENTIFIER = com.ClaretCache.ClaretCacheDemo;
				PRODUCT_NAME = "$(TARGET_NAME)";
				SWIFT_VERSION = 5.0;
				TARGETED_DEVICE_FAMILY = "1,2";
			};
			name = Release;
		};
/* End XCBuildConfiguration section */

/* Begin XCConfigurationList section */
		01C75DE322E0723E00C7D03F /* Build configuration list for PBXProject "ClaretCacheDemo" */ = {
			isa = XCConfigurationList;
			buildConfigurations = (
				01C75DF822E0724000C7D03F /* Debug */,
				01C75DF922E0724000C7D03F /* Release */,
			);
			defaultConfigurationIsVisible = 0;
			defaultConfigurationName = Release;
		};
		01C75DFA22E0724000C7D03F /* Build configuration list for PBXNativeTarget "ClaretCacheDemo" */ = {
			isa = XCConfigurationList;
			buildConfigurations = (
				01C75DFB22E0724000C7D03F /* Debug */,
				01C75DFC22E0724000C7D03F /* Release */,
			);
			defaultConfigurationIsVisible = 0;
			defaultConfigurationName = Release;
		};
/* End XCConfigurationList section */
	};
	rootObject = 01C75DE022E0723E00C7D03F /* Project object */;
}<|MERGE_RESOLUTION|>--- conflicted
+++ resolved
@@ -37,11 +37,8 @@
 			isa = PBXFrameworksBuildPhase;
 			buildActionMask = 2147483647;
 			files = (
-<<<<<<< HEAD
 				01ADE0E622E08661005DC3D4 /* ClaretCache in Frameworks */,
 				8E077CCCBC628B6EF406E97A /* Pods_ClaretCacheDemo.framework in Frameworks */,
-=======
->>>>>>> 3216a52e
 			);
 			runOnlyForDeploymentPostprocessing = 0;
 		};
